import {
  BedrockRuntimeClient,
  InvokeModelWithBidirectionalStreamCommand,
  InvokeModelWithBidirectionalStreamInput,
} from "@aws-sdk/client-bedrock-runtime";
import { NodeHttp2Handler } from "@smithy/node-http-handler";
import { Buffer } from "node:buffer";
import { randomUUID } from "node:crypto";
import { InferenceConfig } from "./types";
import { Subject } from "rxjs";
import { take } from "rxjs/operators";
import { firstValueFrom } from "rxjs";
import {
  DefaultAudioInputConfiguration,
  DefaultAudioOutputConfiguration,
  DefaultSystemPrompt,
  DefaultTextConfiguration,
} from "./consts";
import { SessionData, NovaSonicBidirectionalStreamClientConfig } from "./types";
import { ToolRegistry } from "./tools/ToolRegistry";
import { WebSocket } from "ws";
<<<<<<< HEAD
import { setUpEventHandlersForChannel } from "./server";

enum cutoverState {
  readyToPrepare,
  waiting,
}

const TIME_TO_PREPARE_CUTOVER_IN_S = 5 * 60 * 1000;  // 5 minutes.
=======
import { setUpEventHandlersForChannel } from "./server"
>>>>>>> 3a933d22

export class Conversation {
  public id: string;
  private nextSession: StreamSession | null;
  public sessionId: string;
  public twilioStreamSid: string | null;
  public session: StreamSession | null;
<<<<<<< HEAD
  public conversationHistory: Array<{ content: string; role: string }> = [];
  private useAllStreams: boolean = false;
=======
>>>>>>> 3a933d22

  constructor(
    private client: NovaSonicBidirectionalStreamClient,
    private ws: WebSocket,
    private clientConfig?: NovaSonicBidirectionalStreamClientConfig
  ) {
    this.id = randomUUID();
  }

<<<<<<< HEAD
  isReadyToPrepareCutover() {
    const timeSinceSessionStart = Date.now() - this.session.startTime;
    return (
      timeSinceSessionStart > TIME_TO_PREPARE_CUTOVER_IN_S && !this.nextSession
    );
=======
  getCutoverState() {
    const timeSinceSessionStart = Date.now() - this.session.startTime;
    if (timeSinceSessionStart > 42000 && this.nextSession) {
      return "READY TO CUT";
    } else if (timeSinceSessionStart > 40000 && !this.nextSession) {
      return "READY TO PREPARE";
    } else {
      return "WAITING";
    }
>>>>>>> 3a933d22
  }

  async startSession() {
    await this.initiateNextSession();
    this.cutOver();
  }

  async initiateNextSession() {
<<<<<<< HEAD
    // Stream to all sessions until we cut over.
    const newSessionId = randomUUID();
    console.log(`Creating session ${newSessionId}`);
=======
    const newSessionId = randomUUID();
    console.log(`Creating session ${newSessionId}`)
>>>>>>> 3a933d22

    this.nextSession = this.client.createStreamSession(
      newSessionId,
      this.clientConfig
    );
    this.client.initiateSession(this.ws, this, this.nextSession.sessionId);

<<<<<<< HEAD
    await this.nextSession.setupPromptStart();
    await this.nextSession.setupSystemPrompt(
      DefaultTextConfiguration,
=======
    await this.setupNextPromptStart();
    await this.setupNextSystemPrompt(
      undefined,
>>>>>>> 3a933d22
      `You are Telly, an AI assistant having a voice conversation. Keep responses concise and conversational.
          You must always check what the next script item is, and you must always use the script as a starting
          point to decide what to respond the user and what tools to use. You must always rely on your script
          to find what to say. You must not change or embellish the script; just present the script to the user,
          and present them with their options if there are any. No matter what the user says, you should start
          by checking the script. You must not tell the user about the script. You must always present the options
          to the user with numbers. If the script tells you to check your tools, you are then allowed to deviate
          from the script.
          Before every response to the user, you MUST check if you have any messages to pass on to the user.
          `
    );
<<<<<<< HEAD
    await this.nextSession.setupStartAudio(DefaultAudioInputConfiguration);
    setUpEventHandlersForChannel(this);
    this.useAllStreams = true;
  }

  cutOver() {
    console.log(
      `Cutting over from ${this.session?.sessionId} to ${this.nextSession.sessionId}.`
    );

    // Transfer conversation history to the new session
    if (this.conversationHistory.length > 0) {
      console.log(
        `Transferring ${this.conversationHistory.length} history items to new session`
      );
      for (const historyItem of this.conversationHistory) {
        this.nextSession.setupHistoryForConversationResumtion(
          undefined,
          historyItem.content,
          historyItem.role
        );
      }

    }

    this.session = this.nextSession;
    this.nextSession = null;
    this.useAllStreams = false;
    console.log("Cutover complete.");
  }

  public setupOnEvent(
    eventType: string,
    handler: (data: any) => void
  ): StreamSession {
    return this.nextSession.onEvent(eventType, handler);
  }

  public onEvent(
    eventType: string,
    handler: (data: any) => void
  ): StreamSession {
    if (this.useAllStreams) this.nextSession.onEvent(eventType, handler);
    return this.session.onEvent(eventType, handler);
  }

=======
    await this.setupNextStartAudio();
    setUpEventHandlersForChannel(this);
  }

  cutOver() {
    console.log(`cutting over from ${this.session?.sessionId} to ${this.nextSession.sessionId}`)
    this.session = this.nextSession;
    this.nextSession = null;
    console.log("cut complete");
  }

  public setupOnEvent(eventType: string, handler: (data: any) => void): StreamSession {
    return this.nextSession.onEvent(eventType, handler);
  }

  public onEvent(eventType: string, handler: (data: any) => void): StreamSession {
    return this.session.onEvent(eventType, handler);
  }

  async setupNextPromptStart(): Promise<void> {
    return this.nextSession.setupPromptStart();
  }

  async setupNextSystemPrompt(
    textConfig: typeof DefaultTextConfiguration = DefaultTextConfiguration,
    systemPromptContent: string = DefaultSystemPrompt
  ): Promise<void> {
    return this.nextSession.setupSystemPrompt(textConfig, systemPromptContent);
  }

  async setupNextStartAudio(
    audioConfig: typeof DefaultAudioInputConfiguration = DefaultAudioInputConfiguration
  ): Promise<void> {
    return this.nextSession.setupStartAudio(audioConfig);
  }

>>>>>>> 3a933d22
  async setupStartAudio(
    audioConfig: typeof DefaultAudioInputConfiguration = DefaultAudioInputConfiguration
  ): Promise<void> {
    return this.session.setupStartAudio(audioConfig);
  }

  async streamAudio(audioData: Buffer): Promise<void> {
<<<<<<< HEAD
    if (this.useAllStreams) this.nextSession.streamAudio(audioData)
=======
    switch (this.getCutoverState()) {
      case "READY TO CUT":
        this.cutOver();
        break;
      case "READY TO PREPARE":
        this.initiateNextSession();
        break;
      default:
        break;
    }

>>>>>>> 3a933d22
    return this.session.streamAudio(audioData);
  }

  async endAudioContent(): Promise<void> {
<<<<<<< HEAD
    if (this.useAllStreams) this.nextSession.endAudioContent()
=======
>>>>>>> 3a933d22
    return this.session.endAudioContent();
  }

  async endPrompt(): Promise<void> {
<<<<<<< HEAD
    if (this.useAllStreams) this.nextSession.endPrompt()
=======
>>>>>>> 3a933d22
    return this.session.endPrompt();
  }

  async close(): Promise<void> {
    return this.session.close();
  }
}

export class StreamSession {
  public audioBufferQueue: Buffer[] = [];
  public maxQueueSize = 200; // Maximum number of audio chunks to queue
  public isProcessingAudio = false;
  public isActive = true;
  public startTime: number;

  constructor(
    public sessionId: string,
    public client: NovaSonicBidirectionalStreamClient
  ) {
    this.startTime = Date.now();
  }
<<<<<<< HEAD

  public async setupHistoryForConversationResumtion(
    textConfig: typeof DefaultTextConfiguration = DefaultTextConfiguration,
    content: string,
    role: string
  ): Promise<void> {
    this.client.setupHistoryEventForConversationResumption(
      this.sessionId,
      textConfig,
      content,
      role
    );
  }
=======
>>>>>>> 3a933d22

  public onEvent(
    eventType: string,
    handler: (data: any) => void
  ): StreamSession {
    this.client.registerEventHandler(this.sessionId, eventType, handler);
    return this; // For chaining
  }

  public async setupPromptStart(): Promise<void> {
    this.client.setupPromptStartEvent(this.sessionId);
  }

  public async setupSystemPrompt(
    textConfig: typeof DefaultTextConfiguration = DefaultTextConfiguration,
    systemPromptContent: string = DefaultSystemPrompt
  ): Promise<void> {
    this.client.setupSystemPromptEvent(
      this.sessionId,
      textConfig,
      systemPromptContent
    );
  }

  public async setupStartAudio(
    audioConfig: typeof DefaultAudioInputConfiguration = DefaultAudioInputConfiguration
  ): Promise<void> {
    this.client.setupStartAudioEvent(this.sessionId, audioConfig);
  }

  public async streamAudio(audioData: Buffer): Promise<void> {
    if (this.audioBufferQueue.length >= this.maxQueueSize) {
      this.audioBufferQueue.shift();
      console.log(
        `Audio queue full (${this.audioBufferQueue.length} exceeds max size {this.maxQueueSize}), dropping oldest chunk`
      );
    }

    this.audioBufferQueue.push(audioData);
    this.processAudioQueue();
  }

  private async processAudioQueue() {
    if (
      this.isProcessingAudio ||
      this.audioBufferQueue.length === 0 ||
      !this.isActive
    )
      return;

    this.isProcessingAudio = true;
    try {
      let processedChunks = 0;
      const maxChunksPerBatch = 5;

      while (
        this.audioBufferQueue.length > 0 &&
        processedChunks < maxChunksPerBatch &&
        this.isActive
      ) {
        const audioChunk = this.audioBufferQueue.shift();
        if (audioChunk) {
          // console.log("219")
          await this.client.streamAudioChunk(this.sessionId, audioChunk);
          processedChunks++;
        }
      }
    } finally {
      this.isProcessingAudio = false;

      if (this.audioBufferQueue.length > 0 && this.isActive) {
        setTimeout(() => this.processAudioQueue(), 0);
      }
    }
  }

  public async endAudioContent(): Promise<void> {
    if (!this.isActive) return;
    await this.client.sendContentEnd(this.sessionId);
  }

  public async endPrompt(): Promise<void> {
    if (!this.isActive) return;
    await this.client.sendPromptEnd(this.sessionId);
  }

  public async close(): Promise<void> {
    if (!this.isActive) return;

    this.isActive = false;
    this.audioBufferQueue = [];

    await this.client.sendSessionEnd(this.sessionId);
    console.log(`Session ${this.sessionId} close completed`);
  }
}

export class NovaSonicBidirectionalStreamClient {
  private bedrockRuntimeClient: BedrockRuntimeClient;
  private inferenceConfig: InferenceConfig;
  public activeSessions: Map<string, SessionData> = new Map();
  private sessionLastActivity: Map<string, number> = new Map();
  private sessionCleanupInProgress = new Set<string>();
  private toolRegistry = new ToolRegistry();
  public contentNames: Map<string, string> = new Map();

  constructor(config: NovaSonicBidirectionalStreamClientConfig) {
    const nodeHttp2Handler = new NodeHttp2Handler({
      requestTimeout: 300000,
      sessionTimeout: 300000,
      disableConcurrentStreams: false,
      maxConcurrentStreams: 20,
      ...config.requestHandlerConfig,
    });

    if (!config.clientConfig.credentials) {
      throw new Error("No credentials provided");
    }

    this.bedrockRuntimeClient = new BedrockRuntimeClient({
      ...config.clientConfig,
      credentials: config.clientConfig.credentials,
      region: config.clientConfig.region || "us-east-1",
      requestHandler: nodeHttp2Handler,
    });

    this.inferenceConfig = config.inferenceConfig ?? {
      maxTokens: 1024,
      topP: 0.9,
      temperature: 0.7,
    };
  }

  public setupHistoryEventForConversationResumption(
    sessionId: string,
    textConfig: typeof DefaultTextConfiguration = DefaultTextConfiguration,
    content: string,
    role: string
  ): void {
    console.log(`Setting up systemPrompt events for session ${sessionId}...`);
    const session = this.activeSessions.get(sessionId);
    if (!session) return;
    // Text content start
    const textPromptID = randomUUID();
    this.addEventToSessionQueue(sessionId, {
      event: {
        contentStart: {
          promptName: session.promptName,
          contentName: textPromptID,
          type: "TEXT",
          interactive: true,
          textInputConfiguration: textConfig,
        },
      },
    });

    this.addEventToSessionQueue(sessionId, {
      event: {
        textInput: {
          promptName: session.promptName,
          contentName: textPromptID,
          content: content,
          role: role,
        },
      },
    });

    this.addEventToSessionQueue(sessionId, {
      event: {
        contentEnd: {
          promptName: session.promptName,
          contentName: textPromptID,
        },
      },
    });
  }

  isSessionActive(sessionId: string): boolean {
    const session = this.activeSessions.get(sessionId);
    return !!session && session.isActive;
  }

  public getActiveSessions(): string[] {
    return Array.from(this.activeSessions.keys());
  }

  public getLastActivityTime(sessionId: string): number {
    return this.sessionLastActivity.get(sessionId) || 0;
  }

  private updateSessionActivity(sessionId: string): void {
    this.sessionLastActivity.set(sessionId, Date.now());
  }

  public isCleanupInProgress(sessionId: string): boolean {
    return this.sessionCleanupInProgress.has(sessionId);
  }

  public createConversation(
    sessionId: string = randomUUID(),
    ws: WebSocket,
    config?: NovaSonicBidirectionalStreamClientConfig
  ): Conversation {
    return new Conversation(this, ws, config);
  }

  public createStreamSession(
    sessionId: string = randomUUID(),
    config?: NovaSonicBidirectionalStreamClientConfig
  ): StreamSession {
    if (this.activeSessions.has(sessionId)) {
      throw new Error(`Stream session with ID ${sessionId} already exists`);
    }

    const session: SessionData = {
      queue: [],
      queueSignal: new Subject<void>(),
      closeSignal: new Subject<void>(),
      responseSubject: new Subject<any>(),
      toolUseContent: null,
      toolUseId: "",
      toolName: "",
      responseHandlers: new Map(),
      promptName: randomUUID(),
      inferenceConfig: config?.inferenceConfig ?? this.inferenceConfig,
      isActive: true,
      isPromptStartSent: false,
      isAudioContentStartSent: false,
      audioContentId: randomUUID(),
    };

    this.activeSessions.set(sessionId, session);

    return new StreamSession(sessionId, this);
  }

  public async initiateSession(
    ws: WebSocket,
    conversation: Conversation,
    sessionId: string
  ): Promise<void> {
    const session = this.activeSessions.get(sessionId);
    if (!session) {
      throw new Error(`Stream session ${sessionId} not found`);
    }

    try {
      this.setupSessionStartEvent(sessionId);

      const asyncIterable = this.createSessionAsyncIterable(sessionId);

      console.log(`Starting Nova Sonic stream for session ${sessionId}...`);

      const response = await this.bedrockRuntimeClient.send(
        new InvokeModelWithBidirectionalStreamCommand({
          modelId: "amazon.nova-sonic-v1:0",
          body: asyncIterable,
        })
      );

      console.log(
        `Nova Sonic stream established for sessionId ${sessionId}, processing responses...`
      );

      await this.processResponseStream(ws, conversation, sessionId, response);
    } catch (error) {
      console.error(`Error in session ${sessionId}: `, error);
      this.dispatchEventForSession(sessionId, "error", {
        source: "bidirectionalStream",
        error,
      });

      if (session.isActive) this.closeSession(sessionId);
    }
  }

  private dispatchEventForSession(
    sessionId: string,
    eventType: string,
    data: any
  ): void {
    const session = this.activeSessions.get(sessionId);
    if (!session) return;

    const handler = session.responseHandlers.get(eventType);
    if (handler) {
      try {
        handler(data);
      } catch (e) {
        console.error(
          `Error in ${eventType} handler for session ${sessionId}: `,
          e
        );
      }
    }

    const anyHandler = session.responseHandlers.get("any");
    if (anyHandler) {
      try {
        anyHandler({ type: eventType, data });
      } catch (e) {
        console.error(`Error in 'any' handler for session ${sessionId}: `, e);
      }
    }
  }

  private createSessionAsyncIterable(
    sessionId: string
  ): AsyncIterable<InvokeModelWithBidirectionalStreamInput> {
    if (!this.isSessionActive(sessionId)) {
      console.log(
        `Cannot create async iterable: Session ${sessionId} not active`
      );
      return {
        [Symbol.asyncIterator]: () => ({
          next: async () => ({ value: undefined, done: true }),
        }),
      };
    }

    const session = this.activeSessions.get(sessionId);
    if (!session) {
      throw new Error(
        `Cannot create async iterable: Session ${sessionId} not found`
      );
    }

    let eventCount = 0;

    return {
      [Symbol.asyncIterator]: () => {
        console.log(
          `AsyncIterable iterator requested for session ${sessionId}`
        );

        return {
          next: async (): Promise<
            IteratorResult<InvokeModelWithBidirectionalStreamInput>
          > => {
            try {
              if (!session.isActive || !this.activeSessions.has(sessionId)) {
                console.log(
                  `Iterator closing for session ${sessionId}, done = true`
                );
                return { value: undefined, done: true };
              }
              if (session.queue.length === 0) {
                try {
                  await Promise.race([
                    firstValueFrom(session.queueSignal.pipe(take(1))),
                    firstValueFrom(session.closeSignal.pipe(take(1))).then(
                      () => {
                        throw new Error("Stream closed");
                      }
                    ),
                  ]);
                } catch (error) {
                  if (error instanceof Error) {
                    if (
                      error.message === "Stream closed" ||
                      !session.isActive
                    ) {
                      if (this.activeSessions.has(sessionId)) {
                        console.log(
                          `Session \${ sessionId } closed during wait`
                        );
                      }
                      return { value: undefined, done: true };
                    }
                  } else {
                    console.error(`Error on event close`, error);
                  }
                }
              }

              if (session.queue.length === 0 || !session.isActive) {
                console.log(`Queue empty or session inactive: ${sessionId} `);
                return { value: undefined, done: true };
              }

              const nextEvent = session.queue.shift();
              eventCount++;

              return {
                value: {
                  chunk: {
                    bytes: new TextEncoder().encode(JSON.stringify(nextEvent)),
                  },
                },
                done: false,
              };
            } catch (error) {
              console.error(`Error in session ${sessionId} iterator: `, error);
              session.isActive = false;
              return { value: undefined, done: true };
            }
          },

          return: async (): Promise<
            IteratorResult<InvokeModelWithBidirectionalStreamInput>
          > => {
            console.log(`Iterator return () called for session ${sessionId}`);
            session.isActive = false;
            return { value: undefined, done: true };
          },

          throw: async (
            error: any
          ): Promise<
            IteratorResult<InvokeModelWithBidirectionalStreamInput>
          > => {
            console.log(
              `Iterator throw () called for session ${sessionId} with error: `,
              error
            );
            session.isActive = false;
            throw error;
          },
        };
      },
    };
  }

  private async processToolUse(
    ws: WebSocket,
    toolName: string,
    toolUseContent: object
  ): Promise<Object> {
    const tool = toolName.toLowerCase();

    try {
      return await this.toolRegistry.execute(this, ws, tool, toolUseContent);
    } catch (error) {
      console.error(`Error executing tool ${tool}:`, error);
      throw error;
    }
  }

  private async processResponseStream(
    ws: WebSocket,
    conversation: Conversation,
    sessionId: string,
    response: any
  ): Promise<void> {
    const session = this.activeSessions.get(sessionId);
    if (!session) return;

    try {
      for await (const event of response.body) {
        if (!session.isActive) {
          console.log(
            `Session ${sessionId} is no longer active, stopping response processing`
          );
          break;
        }
        if (event.chunk?.bytes) {
          try {
            this.updateSessionActivity(sessionId);
            const textResponse = new TextDecoder().decode(event.chunk.bytes);

            try {
              const jsonResponse = JSON.parse(textResponse);
              console.log(574)
              if (jsonResponse.event?.contentStart) {
                this.dispatchEvent(
                  sessionId,
                  "contentStart",
                  jsonResponse.event.contentStart
                );
              } else if (jsonResponse.event?.textOutput) {
                this.dispatchEvent(
                  sessionId,
                  "textOutput",
                  jsonResponse.event.textOutput
                );
              } else if (jsonResponse.event?.audioOutput) {
                console.log(589)
                this.dispatchEvent(
                  sessionId,
                  "audioOutput",
                  jsonResponse.event.audioOutput
                );
              } else if (jsonResponse.event?.toolUse) {
                this.dispatchEvent(
                  sessionId,
                  "toolUse",
                  jsonResponse.event.toolUse
                );

                session.toolUseContent = jsonResponse.event.toolUse;
                session.toolUseId = jsonResponse.event.toolUse.toolUseId;
                session.toolName = jsonResponse.event.toolUse.toolName;
              } else if (
                jsonResponse.event?.contentEnd &&
                jsonResponse.event?.contentEnd?.type === "TOOL"
              ) {
                console.log(`Processing tool use for session ${sessionId}`);
                this.dispatchEvent(sessionId, "toolEnd", {
                  toolUseContent: session.toolUseContent,
                  toolUseId: session.toolUseId,
                  toolName: session.toolName,
                });

                console.log(
                  "Calling tool with content:",
                  session.toolUseContent
                );
                const toolResult = await this.processToolUse(
                  ws,
                  session.toolName,
                  session.toolUseContent
                );

                this.sendToolResult(sessionId, session.toolUseId, toolResult);

                this.dispatchEvent(sessionId, "toolResult", {
                  toolUseId: session.toolUseId,
                  result: toolResult,
                });
              } else if (jsonResponse.event?.contentEnd) {
                this.dispatchEvent(
                  sessionId,
                  "contentEnd",
                  jsonResponse.event.contentEnd
                );
              } else {
                const eventKeys = Object.keys(jsonResponse.event || {});
                console.log(`Event keys for session ${sessionId}: `, eventKeys);
                console.log(`Handling other events`);
                if (eventKeys.length > 0) {
                  this.dispatchEvent(
                    sessionId,
                    eventKeys[0],
                    jsonResponse.event
                  );
                } else if (Object.keys(jsonResponse).length > 0) {
                  this.dispatchEvent(sessionId, "unknown", jsonResponse);
                }
              }
            } catch (e) {
              console.log(
                `Raw text response for session ${sessionId}(parse error): `,
                textResponse
              );
            }
          } catch (e) {
            console.error(
              `Error processing response chunk for session ${sessionId}: `,
              e
            );
          }
        } else if (event.modelStreamErrorException) {
          console.error(
            `Model stream error for session ${sessionId}: `,
            event.modelStreamErrorException
          );
          this.dispatchEvent(sessionId, "error", {
            type: "modelStreamErrorException",
            details: event.modelStreamErrorException,
          });
        } else if (event.internalServerException) {
          console.error(
            `Internal server error for session ${sessionId}: `,
            event.internalServerException
          );
          this.dispatchEvent(sessionId, "error", {
            type: "internalServerException",
            details: event.internalServerException,
          });
        }
      }

      console.log(
        `Response stream processing complete for session ${sessionId}`
      );
      this.dispatchEvent(sessionId, "streamComplete", {
        timestamp: new Date().toISOString(),
      });
    } catch (error) {
      console.error(
        `Error processing response stream for session ${sessionId}: `,
        error
      );
      this.dispatchEvent(sessionId, "error", {
        source: "responseStream",
        message: "Error processing response stream",
        details: error instanceof Error ? error.message : String(error),
      });
    }
  }

  addEventToSessionQueue(sessionId: string, event: any): void {
    const session = this.activeSessions.get(sessionId);
    if (!session || !session.isActive) return;

    if (event.event.audioInput) {
      if (!this.contentNames.get(sessionId)) {
        this.contentNames.set(sessionId, event.event.audioInput.contentName);
        console.log("contentNames", this.contentNames);
        console.log("promptName", event.event.audioInput.promptName);
      }
    }

<<<<<<< HEAD
    console.log(`pushing event to ${sessionId}`);
=======
    console.log(`pushing event to ${sessionId}`)
>>>>>>> 3a933d22
    this.updateSessionActivity(sessionId);
    // console.log(716, session == null)
    session.queue.push(event);
    session.queueSignal.next();
  }

  private setupSessionStartEvent(sessionId: string): void {
    console.log(`Setting up initial events for session ${sessionId}...`);
    const session = this.activeSessions.get(sessionId);
    if (!session) return;

    this.addEventToSessionQueue(sessionId, {
      event: {
        sessionStart: {
          inferenceConfiguration: session.inferenceConfig,
        },
      },
    });
  }

  public setupPromptStartEvent(sessionId: string): void {
    console.log(`Setting up prompt start event for session ${sessionId}...`);
    const session = this.activeSessions.get(sessionId);
    if (!session) return;

    this.addEventToSessionQueue(sessionId, {
      event: {
        promptStart: {
          promptName: session.promptName,
          textOutputConfiguration: {
            mediaType: "text/plain",
          },
          audioOutputConfiguration: DefaultAudioOutputConfiguration,
          toolUseOutputConfiguration: {
            mediaType: "application/json",
          },
          toolConfiguration: {
            tools: this.toolRegistry.getToolSpecs(),
          },
        },
      },
    });
    session.isPromptStartSent = true;
  }

  public setupSystemPromptEvent(
    sessionId: string,
    textConfig: typeof DefaultTextConfiguration = DefaultTextConfiguration,
    systemPromptContent: string = DefaultSystemPrompt
  ): void {
    console.log(`Setting up systemPrompt events for session ${sessionId}...`);
    const session = this.activeSessions.get(sessionId);
    if (!session) return;

    const textPromptID = randomUUID();
    this.addEventToSessionQueue(sessionId, {
      event: {
        contentStart: {
          promptName: session.promptName,
          contentName: textPromptID,
          type: "TEXT",
          interactive: true,
          role: "SYSTEM",
          textInputConfiguration: textConfig,
        },
      },
    });

    this.addEventToSessionQueue(sessionId, {
      event: {
        textInput: {
          promptName: session.promptName,
          contentName: textPromptID,
          content: systemPromptContent,
        },
      },
    });

    this.addEventToSessionQueue(sessionId, {
      event: {
        contentEnd: {
          promptName: session.promptName,
          contentName: textPromptID,
        },
      },
    });
  }

  public setupStartAudioEvent(
    sessionId: string,
    audioConfig: typeof DefaultAudioInputConfiguration = DefaultAudioInputConfiguration
  ): void {
    console.log(
      `Setting up startAudioContent event for session ${sessionId}...`
    );
    const session = this.activeSessions.get(sessionId);
    if (!session) return;

    console.log(`Using audio content ID: ${session.audioContentId}`);
    this.addEventToSessionQueue(sessionId, {
      event: {
        contentStart: {
          promptName: session.promptName,
          contentName: session.audioContentId,
          type: "AUDIO",
          interactive: true,
          role: "USER",
          audioInputConfiguration: audioConfig,
        },
      },
    });
    session.isAudioContentStartSent = true;
    console.log(`Initial events setup complete for session ${sessionId}`);
  }

  public async streamAudioChunk(
    sessionId: string,
    audioData: Buffer
  ): Promise<void> {
    const session = this.activeSessions.get(sessionId);
    if (!session || !session.isActive || !session.audioContentId) {
      throw new Error(`Invalid session ${sessionId} for audio streaming`);
    }
    const base64Data = audioData.toString("base64");

    // console.log("838")
    this.addEventToSessionQueue(sessionId, {
      event: {
        audioInput: {
          promptName: session.promptName,
          contentName: session.audioContentId,
          content: base64Data,
        },
      },
    });
  }

  private async sendToolResult(
    sessionId: string,
    toolUseId: string,
    result: any
  ): Promise<void> {
    const session = this.activeSessions.get(sessionId);
    if (!session || !session.isActive) return;

    console.log(
      `Sending tool result for session ${sessionId}, tool use ID: ${toolUseId}`
    );
    const contentName = randomUUID();

    this.addEventToSessionQueue(sessionId, {
      event: {
        contentStart: {
          promptName: session.promptName,
          contentName,
          interactive: false,
          type: "TOOL",
          role: "TOOL",
          toolResultInputConfiguration: {
            toolUseId: toolUseId,
            type: "TEXT",
            textInputConfiguration: {
              mediaType: "text/plain",
            },
          },
        },
      },
    });

    const resultContent =
      typeof result === "string" ? result : JSON.stringify(result);
    this.addEventToSessionQueue(sessionId, {
      event: {
        toolResult: {
          promptName: session.promptName,
          contentName,
          content: resultContent,
        },
      },
    });

    this.addEventToSessionQueue(sessionId, {
      event: {
        contentEnd: {
          promptName: session.promptName,
          contentName: contentName,
        },
      },
    });

    console.log(`Tool result sent for session ${sessionId}`);
  }

  public async sendContentEnd(sessionId: string): Promise<void> {
    const session = this.activeSessions.get(sessionId);
    if (!session || !session.isAudioContentStartSent) return;

    await this.addEventToSessionQueue(sessionId, {
      event: {
        contentEnd: {
          promptName: session.promptName,
          contentName: session.audioContentId,
        },
      },
    });

    await new Promise((resolve) => setTimeout(resolve, 500));
  }

  public async sendPromptEnd(sessionId: string): Promise<void> {
    const session = this.activeSessions.get(sessionId);
    if (!session || !session.isPromptStartSent) return;
    await this.addEventToSessionQueue(sessionId, {
      event: {
        promptEnd: {
          promptName: session.promptName,
        },
      },
    });
    await new Promise((resolve) => setTimeout(resolve, 300));
  }

  public async sendSessionEnd(sessionId: string): Promise<void> {
    await this.addEventToSessionQueue(sessionId, {
      event: {
        sessionEnd: {},
      },
    });
    this.closeSession(sessionId);
  }

  public registerEventHandler(
    sessionId: string,
    eventType: string,
    handler: (data: any) => void
  ): void {
    const session = this.activeSessions.get(sessionId);
    if (!session) {
      throw new Error(`Session ${sessionId} not found`);
    }
    session.responseHandlers.set(eventType, handler);
  }

  dispatchEvent(sessionId: string, eventType: string, data: any): void {
    console.log(960)
    const session = this.activeSessions.get(sessionId);
    if (!session) return;

    console.log(964, session.responseHandlers)
    const handler = session.responseHandlers.get(eventType);
    if (handler) {
      console.log(966)
      try {
        handler(data);
      } catch (e) {
        console.error(
          `Error in ${eventType} handler for session ${sessionId}:`,
          e
        );
      }
    }

    // Also dispatch to "any" handlers
    const anyHandler = session.responseHandlers.get("any");
    if (anyHandler) {
      try {
        anyHandler({ type: eventType, data });
      } catch (e) {
        console.error(`Error in 'any' handler for session ${sessionId}:`, e);
      }
    }
  }

  public async closeSession(sessionId: string): Promise<void> {
    if (this.sessionCleanupInProgress.has(sessionId)) {
      console.log(`Session ${sessionId} is being cleaned up.`);
      return;
    }
    const session = this.activeSessions.get(sessionId);
    if (!session) return;

    console.log(`Closing session ${sessionId}`);
    this.sessionCleanupInProgress.add(sessionId);
    try {
      session.isActive = false;

      // If we are patient, we could wait for all this. Not really a point tho.
      this.sendContentEnd(sessionId);
      this.sendPromptEnd(sessionId);
      this.sendSessionEnd(sessionId);

      // This happens *sync* to force close the session.
      session.closeSignal.next();
      session.closeSignal.complete();
      this.activeSessions.delete(sessionId);
      this.sessionLastActivity.delete(sessionId);
      console.log(`Session ${sessionId} closed.`);
    } finally {
      this.sessionCleanupInProgress.delete(sessionId);
    }
  }
}<|MERGE_RESOLUTION|>--- conflicted
+++ resolved
@@ -19,7 +19,6 @@
 import { SessionData, NovaSonicBidirectionalStreamClientConfig } from "./types";
 import { ToolRegistry } from "./tools/ToolRegistry";
 import { WebSocket } from "ws";
-<<<<<<< HEAD
 import { setUpEventHandlersForChannel } from "./server";
 
 enum cutoverState {
@@ -28,9 +27,6 @@
 }
 
 const TIME_TO_PREPARE_CUTOVER_IN_S = 5 * 60 * 1000;  // 5 minutes.
-=======
-import { setUpEventHandlersForChannel } from "./server"
->>>>>>> 3a933d22
 
 export class Conversation {
   public id: string;
@@ -38,11 +34,8 @@
   public sessionId: string;
   public twilioStreamSid: string | null;
   public session: StreamSession | null;
-<<<<<<< HEAD
   public conversationHistory: Array<{ content: string; role: string }> = [];
   private useAllStreams: boolean = false;
-=======
->>>>>>> 3a933d22
 
   constructor(
     private client: NovaSonicBidirectionalStreamClient,
@@ -52,23 +45,11 @@
     this.id = randomUUID();
   }
 
-<<<<<<< HEAD
   isReadyToPrepareCutover() {
     const timeSinceSessionStart = Date.now() - this.session.startTime;
     return (
       timeSinceSessionStart > TIME_TO_PREPARE_CUTOVER_IN_S && !this.nextSession
     );
-=======
-  getCutoverState() {
-    const timeSinceSessionStart = Date.now() - this.session.startTime;
-    if (timeSinceSessionStart > 42000 && this.nextSession) {
-      return "READY TO CUT";
-    } else if (timeSinceSessionStart > 40000 && !this.nextSession) {
-      return "READY TO PREPARE";
-    } else {
-      return "WAITING";
-    }
->>>>>>> 3a933d22
   }
 
   async startSession() {
@@ -77,14 +58,9 @@
   }
 
   async initiateNextSession() {
-<<<<<<< HEAD
     // Stream to all sessions until we cut over.
     const newSessionId = randomUUID();
     console.log(`Creating session ${newSessionId}`);
-=======
-    const newSessionId = randomUUID();
-    console.log(`Creating session ${newSessionId}`)
->>>>>>> 3a933d22
 
     this.nextSession = this.client.createStreamSession(
       newSessionId,
@@ -92,15 +68,9 @@
     );
     this.client.initiateSession(this.ws, this, this.nextSession.sessionId);
 
-<<<<<<< HEAD
     await this.nextSession.setupPromptStart();
     await this.nextSession.setupSystemPrompt(
       DefaultTextConfiguration,
-=======
-    await this.setupNextPromptStart();
-    await this.setupNextSystemPrompt(
-      undefined,
->>>>>>> 3a933d22
       `You are Telly, an AI assistant having a voice conversation. Keep responses concise and conversational.
           You must always check what the next script item is, and you must always use the script as a starting
           point to decide what to respond the user and what tools to use. You must always rely on your script
@@ -112,7 +82,6 @@
           Before every response to the user, you MUST check if you have any messages to pass on to the user.
           `
     );
-<<<<<<< HEAD
     await this.nextSession.setupStartAudio(DefaultAudioInputConfiguration);
     setUpEventHandlersForChannel(this);
     this.useAllStreams = true;
@@ -159,44 +128,6 @@
     return this.session.onEvent(eventType, handler);
   }
 
-=======
-    await this.setupNextStartAudio();
-    setUpEventHandlersForChannel(this);
-  }
-
-  cutOver() {
-    console.log(`cutting over from ${this.session?.sessionId} to ${this.nextSession.sessionId}`)
-    this.session = this.nextSession;
-    this.nextSession = null;
-    console.log("cut complete");
-  }
-
-  public setupOnEvent(eventType: string, handler: (data: any) => void): StreamSession {
-    return this.nextSession.onEvent(eventType, handler);
-  }
-
-  public onEvent(eventType: string, handler: (data: any) => void): StreamSession {
-    return this.session.onEvent(eventType, handler);
-  }
-
-  async setupNextPromptStart(): Promise<void> {
-    return this.nextSession.setupPromptStart();
-  }
-
-  async setupNextSystemPrompt(
-    textConfig: typeof DefaultTextConfiguration = DefaultTextConfiguration,
-    systemPromptContent: string = DefaultSystemPrompt
-  ): Promise<void> {
-    return this.nextSession.setupSystemPrompt(textConfig, systemPromptContent);
-  }
-
-  async setupNextStartAudio(
-    audioConfig: typeof DefaultAudioInputConfiguration = DefaultAudioInputConfiguration
-  ): Promise<void> {
-    return this.nextSession.setupStartAudio(audioConfig);
-  }
-
->>>>>>> 3a933d22
   async setupStartAudio(
     audioConfig: typeof DefaultAudioInputConfiguration = DefaultAudioInputConfiguration
   ): Promise<void> {
@@ -204,37 +135,17 @@
   }
 
   async streamAudio(audioData: Buffer): Promise<void> {
-<<<<<<< HEAD
     if (this.useAllStreams) this.nextSession.streamAudio(audioData)
-=======
-    switch (this.getCutoverState()) {
-      case "READY TO CUT":
-        this.cutOver();
-        break;
-      case "READY TO PREPARE":
-        this.initiateNextSession();
-        break;
-      default:
-        break;
-    }
-
->>>>>>> 3a933d22
     return this.session.streamAudio(audioData);
   }
 
   async endAudioContent(): Promise<void> {
-<<<<<<< HEAD
     if (this.useAllStreams) this.nextSession.endAudioContent()
-=======
->>>>>>> 3a933d22
     return this.session.endAudioContent();
   }
 
   async endPrompt(): Promise<void> {
-<<<<<<< HEAD
     if (this.useAllStreams) this.nextSession.endPrompt()
-=======
->>>>>>> 3a933d22
     return this.session.endPrompt();
   }
 
@@ -256,7 +167,6 @@
   ) {
     this.startTime = Date.now();
   }
-<<<<<<< HEAD
 
   public async setupHistoryForConversationResumtion(
     textConfig: typeof DefaultTextConfiguration = DefaultTextConfiguration,
@@ -270,8 +180,6 @@
       role
     );
   }
-=======
->>>>>>> 3a933d22
 
   public onEvent(
     eventType: string,
@@ -875,11 +783,7 @@
       }
     }
 
-<<<<<<< HEAD
     console.log(`pushing event to ${sessionId}`);
-=======
-    console.log(`pushing event to ${sessionId}`)
->>>>>>> 3a933d22
     this.updateSessionActivity(sessionId);
     // console.log(716, session == null)
     session.queue.push(event);
